// Copyright (c) 2019, NVIDIA CORPORATION.  All rights reserved.
//
// Licensed under the Apache License, Version 2.0 (the "License");
// you may not use this file except in compliance with the License.
// You may obtain a copy of the License at
//
//     http://www.apache.org/licenses/LICENSE-2.0
//
// Unless required by applicable law or agreed to in writing, software
// distributed under the License is distributed on an "AS IS" BASIS,
// WITHOUT WARRANTIES OR CONDITIONS OF ANY KIND, either express or implied.
// See the License for the specific language governing permissions and
// limitations under the License.

#ifndef FORTRAN_SEMANTICS_TOOLS_H_
#define FORTRAN_SEMANTICS_TOOLS_H_

// Simple predicates and look-up functions that are best defined
// canonically for use in semantic checking.

<<<<<<< HEAD
#include "scope.h"
#include "semantics.h"
#include "symbol.h"
#include "type.h"
=======
#include "../common/Fortran.h"
>>>>>>> 71ae0d09
#include "../evaluate/variable.h"

namespace Fortran::parser {
class Messages;
struct Expr;
struct Name;
struct Variable;
}

namespace Fortran::evaluate {
struct GenericExprWrapper;
}

namespace Fortran::semantics {

class DeclTypeSpec;
class DerivedTypeSpec;
class Scope;
class Symbol;

const Symbol *FindCommonBlockContaining(const Symbol &object);
const Scope *FindProgramUnitContaining(const Scope &);
const Scope *FindProgramUnitContaining(const Symbol &);
const Scope *FindPureFunctionContaining(const Scope *);
const Symbol *FindPointerComponent(const Scope &);
const Symbol *FindPointerComponent(const DerivedTypeSpec &);
const Symbol *FindPointerComponent(const DeclTypeSpec &);
const Symbol *FindPointerComponent(const Symbol &);

bool IsCommonBlockContaining(const Symbol &block, const Symbol &object);
bool DoesScopeContain(const Scope *maybeAncestor, const Scope &maybeDescendent);
bool DoesScopeContain(const Scope *, const Symbol &);
bool IsUseAssociated(const Symbol *, const Scope &);
bool IsHostAssociated(const Symbol &, const Scope &);
bool IsDummy(const Symbol &);
bool IsPointer(const Symbol &);
bool IsPointerDummy(const Symbol &);
bool IsFunction(const Symbol &);
bool IsPureFunction(const Symbol &);
bool IsPureFunction(const Scope &);
bool IsProcName(const Symbol &symbol);  // proc-name
bool IsVariableName(const Symbol &symbol);  // variable-name
bool IsAllocatable(const Symbol &);
bool IsAllocatableOrPointer(const Symbol &);

// Determines whether an object might be visible outside a
// PURE function (C1594); returns a non-null Symbol pointer for
// diagnostic purposes if so.
const Symbol *FindExternallyVisibleObject(const Symbol &, const Scope &);

template<typename A>
const Symbol *FindExternallyVisibleObject(const A &, const Scope &) {
  return nullptr;  // default base case
}

template<typename T>
const Symbol *FindExternallyVisibleObject(
    const evaluate::Designator<T> &designator, const Scope &scope) {
  if (const Symbol * symbol{designator.GetBaseObject().symbol()}) {
    return FindExternallyVisibleObject(*symbol, scope);
  } else if (std::holds_alternative<evaluate::CoarrayRef>(designator.u)) {
    // Coindexed values are visible even if their image-local objects are not.
    return designator.GetBaseObject().symbol();
  } else {
    return nullptr;
  }
}

template<typename T>
const Symbol *FindExternallyVisibleObject(
    const evaluate::Expr<T> &expr, const Scope &scope) {
  return std::visit(
      [&](const auto &x) { return FindExternallyVisibleObject(x, scope); },
      expr.u);
}

bool ExprHasTypeCategory(
    const evaluate::GenericExprWrapper &expr, const common::TypeCategory &type);
<<<<<<< HEAD
bool ExprHasTypeKind(const evaluate::GenericExprWrapper &expr, int kind);
bool ExprTypeKindIsDefault(
    const evaluate::GenericExprWrapper &expr, const SemanticsContext &context);
void CheckScalarLogicalExpr(
    const parser::Expr &expr, parser::Messages &messages);
=======

// If this Expr or Variable represents a simple Name, return it.
parser::Name *GetSimpleName(parser::Expr &);
const parser::Name *GetSimpleName(const parser::Expr &);
parser::Name *GetSimpleName(parser::Variable &);
const parser::Name *GetSimpleName(const parser::Variable &);
>>>>>>> 71ae0d09
}
#endif  // FORTRAN_SEMANTICS_TOOLS_H_<|MERGE_RESOLUTION|>--- conflicted
+++ resolved
@@ -18,14 +18,7 @@
 // Simple predicates and look-up functions that are best defined
 // canonically for use in semantic checking.
 
-<<<<<<< HEAD
-#include "scope.h"
-#include "semantics.h"
-#include "symbol.h"
-#include "type.h"
-=======
 #include "../common/Fortran.h"
->>>>>>> 71ae0d09
 #include "../evaluate/variable.h"
 
 namespace Fortran::parser {
@@ -104,19 +97,14 @@
 
 bool ExprHasTypeCategory(
     const evaluate::GenericExprWrapper &expr, const common::TypeCategory &type);
-<<<<<<< HEAD
 bool ExprHasTypeKind(const evaluate::GenericExprWrapper &expr, int kind);
 bool ExprTypeKindIsDefault(
     const evaluate::GenericExprWrapper &expr, const SemanticsContext &context);
-void CheckScalarLogicalExpr(
-    const parser::Expr &expr, parser::Messages &messages);
-=======
 
 // If this Expr or Variable represents a simple Name, return it.
 parser::Name *GetSimpleName(parser::Expr &);
 const parser::Name *GetSimpleName(const parser::Expr &);
 parser::Name *GetSimpleName(parser::Variable &);
 const parser::Name *GetSimpleName(const parser::Variable &);
->>>>>>> 71ae0d09
 }
 #endif  // FORTRAN_SEMANTICS_TOOLS_H_